--- conflicted
+++ resolved
@@ -239,7 +239,8 @@
 }
 
 // SharedIndexInformer provides add and get Indexers ability based on SharedInformer.
-//  扩展了SharedInformer类型，共享的是Indexer,Indexer也是一种Store的实现
+//
+//	扩展了SharedInformer类型，共享的是Indexer,Indexer也是一种Store的实现
 type SharedIndexInformer interface {
 	// SharedInformer 继承sharedinformer
 	SharedInformer
@@ -508,46 +509,23 @@
 		klog.Warningf("The sharedIndexInformer has started, run more than once is not allowed")
 		return
 	}
-<<<<<<< HEAD
-	// 在此处构造的DeltaFIFO
-	fifo := NewDeltaFIFOWithOptions(DeltaFIFOOptions{
-		KnownObjects:          s.indexer,
-		EmitDeltaTypeReplaced: true,
-		Transformer:           s.transform,
-	})
-
-	//Reflecto中的config
-	cfg := &Config{
-		// Reflector输入到DeltaFIFO
-		Queue: fifo,
-		// Reflector
-		ListerWatcher:     s.listerWatcher,
-		ObjectType:        s.objectType,
-		ObjectDescription: s.objectDescription,
-		FullResyncPeriod:  s.resyncCheckPeriod,
-		RetryOnError:      false,
-		ShouldResync:      s.processor.shouldResync,
-
-		//Controller调用DeltaFIFO.Pop()接口传入的HandleDeltas这个回调函数
-		Process:           s.HandleDeltas,
-		WatchErrorHandler: s.watchErrorHandler,
-	}
-=======
->>>>>>> ebad5fbb
-
-	// 创建controller
+
 	func() {
 		s.startedLock.Lock()
 		defer s.startedLock.Unlock()
 
+		// 在此处构造的DeltaFIFO
 		fifo := NewDeltaFIFOWithOptions(DeltaFIFOOptions{
 			KnownObjects:          s.indexer,
 			EmitDeltaTypeReplaced: true,
 			Transformer:           s.transform,
 		})
 
+		//Reflecto中的config
 		cfg := &Config{
-			Queue:             fifo,
+			// Reflector输入到DeltaFIFO
+			Queue: fifo,
+			// Reflector
 			ListerWatcher:     s.listerWatcher,
 			ObjectType:        s.objectType,
 			ObjectDescription: s.objectDescription,
@@ -555,6 +533,7 @@
 			RetryOnError:      false,
 			ShouldResync:      s.processor.shouldResync,
 
+			//Controller调用DeltaFIFO.Pop()接口传入的HandleDeltas这个回调函数
 			Process:           s.HandleDeltas,
 			WatchErrorHandler: s.watchErrorHandler,
 		}
@@ -1053,7 +1032,7 @@
 	return ret
 }
 
-//通过addCh传入notification事件
+// 通过addCh传入notification事件
 func (p *processorListener) add(notification interface{}) {
 	if a, ok := notification.(addNotification); ok && a.isInInitialList {
 		p.syncTracker.Start()
@@ -1104,7 +1083,7 @@
 	}
 }
 
-//通过sharedProcessor利用wait.Group启动
+// 通过sharedProcessor利用wait.Group启动
 func (p *processorListener) run() {
 	// this call blocks until the channel is closed.  When a panic happens during the notification
 	// we will catch it, **the offending item will be skipped!**, and after a short delay (one second)
